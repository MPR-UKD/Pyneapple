from typing import Any

import numpy as np
from PyQt6 import QtWidgets, QtCore
from PIL import Image
from pathlib import Path
from copy import deepcopy

from PyQt6.QtGui import QIntValidator
from PyQt6.QtWidgets import (
    QVBoxLayout,
    QHBoxLayout,
    QScrollBar,
    QLabel,
    QLineEdit,
)
from matplotlib.axes import Axes
from matplotlib.backends.backend_qtagg import (
    FigureCanvasQTAgg as FigureCanvas,
    FigureCanvasQTAgg,
)
import matplotlib.patches as patches
from matplotlib.figure import Figure

from src.utils import Nii, NiiSeg


class SliceNumberEdit(QLineEdit):
    _value: int | str

    def __init__(self, value: int | float | str = None):
        """
        Displays slice number and allows edits.

        Works like a classic pyqt widget with non property setter getter behaviour.
        """
        super().__init__()
        self.min = 1  # in the context of slices these are "numbers" not value.
        self.max = 1
        self.setValue(value)
        self.textChanged.connect(self.value_changed)
        self.setValidator(QIntValidator(1, 100000))
        self.setAlignment(QtCore.Qt.AlignmentFlag.AlignRight)

    # PyQt Style Getter Setter behaviour
    def value(self):
        return int(self._value)

    def setValue(self, value: int | float | str | None):
        # for SpinBox like Qt setting
        if (
            not isinstance(value, (int, float))
            or not isinstance(value, str)
            or not None
        ):
            pass
        else:
            raise TypeError(f"Value needs to be either integer, float or string.")

        if value is not None:
            try:
                value = int(value)
                if value < self.min:
                    value = self.min
                elif value > self.max:
                    value = self.max
            except TypeError:
                raise TypeError()
        else:
            value = 1

        self.setText(str(value))
        self.setToolTip(f"Slice {value} of {self.max}")
        self._value = value

    def setMaximum(self, value):
        tooltip = f"(Slice {self.value()} of {value})"
        self.setToolTip(tooltip)
        self.max = value

    def setMinimum(self, value):
        self.min = value

    def value_changed(self):
        text = self.text()
        if not text == "" and text.isdigit():
            self.setValue(int(text))


class ImageCanvas(QtWidgets.QGridLayout):
    pos_label: QLabel | QLabel
    figure: Figure
    canvas: FigureCanvasQTAgg
    axis: Axes
    scrollbar: QScrollBar
    slice_number_edit: SliceNumberEdit
    main_layout: QVBoxLayout
    canvas_layout: QHBoxLayout

    def __init__(
        self,
        image: Nii = Nii(),
        segmentation: NiiSeg = NiiSeg(),
        settings: dict = None,  # settings is the appdata plt settings dict
        window_width: int = 0,
        theme: str = "Light",
    ):
        super().__init__()

        self._image = image
        self._segmentation = segmentation
        self.settings = settings
        self._theme = theme
        self.window_width = window_width
        self.scrollbar = QScrollBar()
        self.slice_number_edit = SliceNumberEdit(1)

        self.slice_number = 1
        self.setup_ui()

        self.deploy_default_image()
        self.resize_canvas()
        self.resize_figure_axis()

    # The two properties slice_number and slice_value are used to connect array indexes to slice numbers

    @property
    def slice_number(self):
        return self._slice_value + 1

    @slice_number.setter
    def slice_number(self, value):
        # check if the set number is in the range of allowed values (min & max are treated like "numbers")
        if self.slice_number_edit.min > value:
            value = self.slice_number_edit.min
        elif self.slice_number_edit.max < value:
            value = self.slice_number_edit.max

        self.settings["n_slice"].number = value
        self._slice_value = value - 1
        # Check if Scrollbar and EditField are in sync
        if not value == self.scrollbar.value():
            self.scrollbar.setValue(value)
        if not value == self.slice_number_edit.value():
            self.slice_number_edit.setValue(value)

    @property
    def slice_value(self):
        return self._slice_value

    @slice_value.setter
    def slice_value(self, value):
        if self.slice_number_edit.min > value + 1:
            value = self.slice_number_edit.min
        elif self.slice_number_edit.max < value + 1:
            value = self.slice_number_edit.max

        self.settings["n_slice"].value = value
        self._slice_value = value
        # Check if Scrollbar and EditField are in sync
        if not value + 1 == self.scrollbar.value():
            self.scrollbar.setValue(value + 1)
        if not value + 1 == self.slice_number_edit.value():
            self.slice_number_edit.setValue(value + 1)

    def setup_ui(self):
        # Canvas Layout
        self.canvas_layout = QtWidgets.QHBoxLayout()

        # init basic figure
        self.figure = Figure()
        self.canvas = FigureCanvas(self.figure)
        self.canvas.setSizePolicy(
            QtWidgets.QSizePolicy(
                QtWidgets.QSizePolicy.Policy.MinimumExpanding,
                QtWidgets.QSizePolicy.Policy.MinimumExpanding,
            )
        )
        self.canvas.mpl_connect("scroll_event", self.on_scroll)
        self.axis = self.figure.add_subplot(111)
        self.canvas_layout.addWidget(self.canvas)
        self.axis.clear()

        # Scrollbar
        self.scrollbar = QtWidgets.QScrollBar()
        self.scrollbar.setOrientation(QtCore.Qt.Orientation.Vertical)
        self.scrollbar.setSizePolicy(
            QtWidgets.QSizePolicy.Policy.Fixed,
            QtWidgets.QSizePolicy.Policy.MinimumExpanding,
        )
        self.scrollbar.setFocusPolicy(QtCore.Qt.FocusPolicy.WheelFocus)
        self.scrollbar.setPageStep(self.slice_number)
        self.scrollbar.setEnabled(False)
        self.scrollbar.setMinimum(1)
        self.scrollbar.setMaximum(1)
        self.scrollbar.valueChanged.connect(lambda x: self._scrollbar_changed())
        self.canvas_layout.addWidget(self.scrollbar)

        self.addLayout(self.canvas_layout, 0, 0)

        # Slice info layout
        slice_layout = QHBoxLayout()

        self.pos_label = QLabel("")
        self.pos_label.setStyleSheet("QLabel {color: gray}")
        slice_layout.addWidget(self.pos_label)

        self.slice_number_edit = SliceNumberEdit()
        self.slice_number_edit.setValue(1)
        self.slice_number_edit.setEnabled(False)
        self.slice_number_edit.setMinimumWidth(20)
        self.slice_number_edit.setMaximumWidth(30)
        self.slice_number_edit.setFocusPolicy(QtCore.Qt.FocusPolicy.NoFocus)
        self.slice_number_edit.setFocus(QtCore.Qt.FocusReason.NoFocusReason)
        self.slice_number_edit.textChanged.connect(
            lambda x: self._slice_number_changed()
        )
        self.slice_number_edit.setToolTip(
            f"Slice {self.slice_number_edit.text()} of {self.slice_number_edit.text()}"
        )
        slice_layout.addWidget(self.slice_number_edit)
        self.addLayout(slice_layout, 1, 0)

    @property
    def image(self):
        return self._image

    @image.setter
    def image(self, nii: Nii):
        if nii.path:
            self._image = nii
            self.setup_image()

            self.scrollbar.setEnabled(True)
            self.scrollbar.setMaximum(nii.array.shape[2])
            self.slice_number_edit.setEnabled(True)
            self.slice_number_edit.setMaximum(nii.array.shape[2])

    @property
    def segmentation(self):
        return self._segmentation

    @segmentation.setter
    def segmentation(self, nii: NiiSeg):
        if nii.path:
            self._segmentation = nii
            if self.settings["show_segmentation"]:
                self.deploy_segmentation()
                self.canvas.draw()

    @property
    def theme(self):
        return self._theme

    @theme.setter
    def theme(self, theme: str):
        self._theme = theme
        if self.image.path is None:
            self.deploy_default_image()

    def deploy_event(self, handle_name, event):
        """Connect Events to Canvas"""
        self.canvas.mpl_connect(handle_name, event)

    def deploy_default_image(self):
        """Set default Image"""
        self.axis.clear()
        if self._theme == "Dark" or self._theme == "Fusion":
            self.axis.imshow(
                Image.open(
                    Path(
                        Path(__file__).parent.parent.parent.parent,
                        "resources",
                        "images",
                        "PyNeappleLogo_gray.png",
                    ).__str__()
                ),
                cmap="gray",
            )
            self.figure.set_facecolor("black")
        elif self._theme == "Light":
            self.axis.imshow(
                Image.open(
                    Path(
                        Path(__file__).parent.parent.parent.parent,
                        "resources",
                        "images",
                        "PyNeappleLogo_gray_text.png",
                    )
                ),
                cmap="gray",
            )
            self.figure.set_facecolor("white")
        self.axis.axis("off")
        self.resize_canvas()
        self.resize_figure_axis()
        self.canvas.draw()

    def resize_canvas(self):
        if self.settings["show_plot"]:
            # Canvas size should not exceed 60% of the main windows size so that the graphs can be displayed properly
            self.canvas.setMaximumWidth(round(self.window_width * 0.6))
            self.scrollbar.setMaximumWidth(
                round(self.window_width * 0.6) - self.slice_number_edit.width()
            )
        else:
            self.canvas.setMaximumWidth(16777215)
<<<<<<< HEAD
            self.slider.setMaximumWidth(16777215)
=======
            self.scrollbar.setMaximumWidth(16777215)
>>>>>>> c764f615

    def resize_figure_axis(self, aspect_ratio: tuple | None = (1.0, 1.0)):
        """Resize main image axis to canvas size"""
        box = self.axis.get_position()
        if box.width > box.height:
            # fix height
            scaling = aspect_ratio[0] / box.width
            new_height = box.height * scaling
            new_y0 = (1 - new_height) / 2
            self.axis.set_position(
                [(1 - aspect_ratio[0]) / 2, new_y0, aspect_ratio[1], new_height]
            )
        elif box.width < box.height:
            # fix width
            scaling = aspect_ratio[1] / box.height
            new_width = box.width * scaling
            new_x0 = (1 - new_width) / 2
            self.axis.set_position(
                [new_x0, (1 - aspect_ratio[0]) / 2, new_width, aspect_ratio[1]]
            )

    def setup_image(self):
        """Setup image on canvas"""

        # get current Slice
        # self.slice_number = self.slice_number_edit.value()

        if self.image.path:
            img_display = self.image.to_rgba_array(self.slice_value)
            self.axis.clear()
            self.axis.imshow(img_display, cmap="gray")
            if self.settings["show_segmentation"] and self.segmentation.path:
                self.deploy_segmentation()

            self.axis.axis("off")
            self.resize_canvas()
            self.resize_figure_axis()
            self.canvas.draw()
            self.slice_number_edit.setFocus(QtCore.Qt.FocusReason.NoFocusReason)

    def deploy_segmentation(self):
        """Draw segmentation on Canvas"""
        # get colors
        colors = self.settings["seg_colors"]
        if self.segmentation.segmentations:
            seg_color_idx = 0
            for seg_number in self.segmentation.segmentations:
                segmentation = self.segmentation.segmentations[seg_number]
                if self.slice_value in segmentation.polygon_patches:
                    polygon_patch: patches.Polygon
                    for polygon_patch in segmentation.polygon_patches[self.slice_value]:
                        if not colors[seg_color_idx] == "None":
                            # Two Polygons are drawn to set different alpha for the edge and the face
                            # Setup Face (below edge)
                            polygon_patch_face = deepcopy(polygon_patch)
                            polygon_patch_face.set_facecolor(colors[seg_color_idx])
                            polygon_patch_face.set_alpha(
                                self.settings["seg_face_alpha"]
                            )
                            polygon_patch_face.set_edgecolor("none")
                            self.axis.add_patch(polygon_patch_face)

                            # Setup Edge
                            polygon_path_edge = deepcopy(polygon_patch)
                            polygon_path_edge.set_edgecolor(colors[seg_color_idx])
                            polygon_path_edge.set_alpha(self.settings["seg_edge_alpha"])
                            polygon_path_edge.set_linewidth(
                                self.settings["seg_line_width"]
                            )
                            polygon_path_edge.set_facecolor("none")
                            self.axis.add_patch(polygon_path_edge)

                seg_color_idx += 1

    def _scrollbar_changed(self):
        """Slice Slider Callback"""
        self.slice_number = self.scrollbar.value()
        # self.slice_number_edit.setValue(self.scrollbar.value())
        self.setup_image()

    def _slice_number_changed(self):
        """Slice Number Callback"""
        self.slice_number_edit.value_changed()
        self.slice_number = self.slice_number_edit.value()
        # self.scrollbar.setValue(self.slice_number_edit.value())
        self.setup_image()

    def clear(self):
        """Clear Widget"""
        # Reset UI
        self.scrollbar.setEnabled(False)
        self.scrollbar.setValue(1)
        self.slice_number_edit.setEnabled(False)
        self.slice_number_edit.setValue(1)

        # Clear Image
        self.axis.clear()
        self.deploy_default_image()

        # Remove data from Widget
        self.image.clear()
        self.segmentation.clear()

    def on_scroll(self, event):
        increment = -1 if event.button == "up" else 1
        self.slice_number = self.slice_number + increment
        self.setup_image()<|MERGE_RESOLUTION|>--- conflicted
+++ resolved
@@ -305,11 +305,8 @@
             )
         else:
             self.canvas.setMaximumWidth(16777215)
-<<<<<<< HEAD
-            self.slider.setMaximumWidth(16777215)
-=======
             self.scrollbar.setMaximumWidth(16777215)
->>>>>>> c764f615
+
 
     def resize_figure_axis(self, aspect_ratio: tuple | None = (1.0, 1.0)):
         """Resize main image axis to canvas size"""
