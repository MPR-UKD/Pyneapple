--- conflicted
+++ resolved
@@ -159,23 +159,11 @@
     def set_parameter_instance(self):
         """Validate current loaded parameters and change if needed."""
         if not isinstance(
-<<<<<<< HEAD
-            self.parent.data.fit_data.fit_params,
-            (
-                parameters.NNLSParams
-                or parameters.NNLSregParams
-                or parameters.NNLSregCVParams
-            ),
-        ):
-            if isinstance(self.parent.data.fit_data.fit_params, parameters.Parameters):
-                self.parent.data.fit_data.fit_params = parameters.NNLSregParams(
-=======
             self.parent.data.fit_dat.fit_params,
             (parameters.NNLSParams or parameters.NNLSregCVParams),
         ):
-            if isinstance(self.parent.data.fit_dat.fit_params, parameters.Parameters):
-                self.parent.data.fit_dat.fit_params = parameters.NNLSParams(
->>>>>>> e32b97db
+            if isinstance(self.parent.data.fit_data.fit_params, parameters.Parameters):
+                self.parent.data.fit_data.fit_params = parameters.NNLSParams(
                     Path(
                         self.parent.data.app_path,
                         "resources",
@@ -184,25 +172,9 @@
                     )
                 )
             else:
-<<<<<<< HEAD
-                dialog = FitParametersMessageBox(self.parent.data.fit_data.fit_params)
-                if dialog.exec() == QtWidgets.QMessageBox.StandardButton.Yes:
-                    self.parent.data.fit_data.fit_params = parameters.NNLSregParams(
-                        Path(
-                            self.parent.data.app_path,
-                            "resources",
-                            "fitting",
-                            "default_params_NNLSreg.json",
-                        )
-                    )
-                else:
-                    return
-        self.parent.data.fit_data.model_name = "NNLS"
-=======
                 return
 
         self.parent.data.fit_dat.model_name = "NNLS"
->>>>>>> e32b97db
 
     def check_fit_parameters(self):
         pass
