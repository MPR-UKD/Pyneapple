import numpy as np
from PIL import Image, ImageOps, ImageFilter
from matplotlib.figure import Figure
import matplotlib.pyplot as plt
import matplotlib.axis as Axis
import matplotlib.patches as patches

# from matplotlib.backends.backend_qt5agg import FigureCanvasQTAgg as FigureCanvas
from matplotlib.backends.backend_qt5agg import FigureCanvasQT as FigureCanvas

from src.utils import Nii, NiiSeg
from src.fit.parameters import Parameters
from src.fit.fit import FitData


# def overlay_image(
#     img: Nii,
#     mask: Nii_seg,
#     slice: int = 0,
#     alpha: int = 126,
#     scaling: int = 2,
#     color: str = "red",
# ) -> Image:
#     if np.array_equal(img.array.shape[0:3], mask.array.shape[0:3]):
#         _Img = img.to_rgba_image(slice).copy()
#         if np.count_nonzero(mask.array[:, :, slice, :]) > 0:
#             _Mask = mask.to_rgba_image(slice).copy()
#             imgOverlay = ImageOps.colorize(
#                 _Mask.convert("L"), black="black", white=color
#             )
#             alphamap = ImageOps.colorize(
#                 _Mask.convert("L"), black="black", white=(alpha, alpha, alpha)
#             )
#             imgOverlay.putalpha(alphamap.convert("L"))
#             _Img.paste(imgOverlay, [0, 0], mask=imgOverlay)
#         _Img = _Img.resize([_Img.size[0] * scaling, _Img.size[1] * scaling])
#         return _Img


def show_pixel_signal(
    axis: Axis, canvas: FigureCanvas, data, fit_params: Parameters, pos: list
):
<<<<<<< HEAD
    y_data = data.nii_img.array[pos[0], pos[1], data.plt["n_slice"].value, :]
=======
    # BUG: UI cant display fitting: "AttributeError: 'dict' object has no attribute 'n_slice'" @TT
    y_data = data.nii_img.array[pos[0], pos[1], data.plt.n_slice.value, :]
>>>>>>> 318e2672
    x_data = np.squeeze(fit_params.b_values)
    axis.clear()
    axis.plot(x_data, y_data, ".")
    axis.set_xlabel("b-Values")
    canvas.draw()


def show_pixel_fit(axis: Axis, canvas: FigureCanvas, data, pos: list):
    number_slice = data.plt["n_slice"].value
    for idx, arg in enumerate(data.fit.fit_data.fit_results.d):
        if (pos[0], pos[1], number_slice) == arg[0]:
            d_values = arg[1]
            f_values = data.fit.fit_data.fit_results.f[idx]
            s_0 = data.fit.fit_data.fit_results.S0[idx]

    # get Y data
    d_values = data.fit.fit_data.fit_results.d
    # how to get information from array?
    x_data = np.squeeze(data.fit.fit_data.fit_params.b_values)
    axis.plot(x_data)
    canvas.draw()


def show_pixel_spectrum(axis: Axis, canvas: FigureCanvas, data, pos: list):
    y_data = data.nii_dyn.array[pos[0], pos[1], data.plt["n_slice"].value, :]
    n_bins = np.shape(y_data)
    x_data = np.geomspace(0.0001, 0.2, num=n_bins[0])
    axis.clear()
    axis.plot(x_data, y_data)
    axis.set_xscale("log")
    # axis.set_ylim(-0.05, 1.05)
    axis.set_xlabel("D (mm²/s)")
    canvas.draw()


def show_seg_spectrum(axis: Axis, canvas: FigureCanvas, data, number_seg: int):
    seg_idxs = data.Nii_mask.get_segIndizes(number_seg)
    y_data = np.zeros(data.Nii_dyn.shape(3))
    for idx in seg_idxs:
        y_data = y_data + data.Nii_dyn.array[idx(0), idx(1), data.plt["n_slice"].value, :]
    n_bins = np.shape(y_data)
    x_data = np.geomspace(0.0001, 0.2, num=n_bins[0])
    axis.clear()
    axis.plot(x_data, y_data)
    axis.set_xscale("log")
    # axis.set_ylim(-0.05, 1.05)
    axis.set_xlabel("D (mm²/s)")
    canvas.draw()


class Plot:
    def __init__(
        self,
        figure: FigureCanvas | Figure = None,
        axis: plt.Axes | None = None,
        y_data: np.ndarray | None = None,
        x_data: np.ndarray | None = None,
    ):
        self._y_data = y_data
        self._x_data = x_data
        self._figure = figure
        self._axis = axis
        self._x_lim = [0.0001, 0.2]

    def draw(self, clear_axis: bool = False):
        x = self._x_data.copy()
        y = self._y_data.copy()
        if self._axis is not None:
            if clear_axis:
                self._axis.clear()
            self._axis.set_xscale("log")
            self._axis.set_xlabel("D (mm²/s)")
            self._axis.plot(x, y)
            if type(self._figure) == FigureCanvas:
                self._figure.draw()
            # elif type(self._figure) == Figure:
            #     plt.show()
        else:
            fig = plt.figure()
            ax = fig.add_subplot(111)
            ax.set_xscale("log")
            ax.set_xlabel("D (mm²/s)")
            ax.plot(x, y)
            plt.show()

    @property
    def axis(self):
        """Figure Axis handle"""
        return self._axis

    @property
    def y_data(self):
        """Y Axis Data"""
        return self._y_data

    @y_data.setter
    def y_data(self, y_data: np.ndarray | None = None):
        self._y_data = y_data
        if y_data is not None:
            n_bins = y_data.shape[-1]
            self._x_data = np.geomspace(self.x_lim[0], self.x_lim[1], num=n_bins)
        else:
            self._x_data = None

    @property
    def x_data(self):
        """X Axis Data"""
        return self._x_data

    @x_data.setter
    def x_data(self, x_data: np.ndarray):
        if self._y_data:
            if np.array_equal(self._y_data.shape, x_data.shape):
                self._x_data = x_data
            else:
                raise Exception(
                    "X and Y data don't have the same shape! X:{0}; Y:{1}".format(
                        self._y_data.shape, x_data.shape
                    )
                )
        else:
            raise Exception("No Y data set!")<|MERGE_RESOLUTION|>--- conflicted
+++ resolved
@@ -11,6 +11,7 @@
 from src.utils import Nii, NiiSeg
 from src.fit.parameters import Parameters
 from src.fit.fit import FitData
+from src.appdata import AppData
 
 
 # def overlay_image(
@@ -38,14 +39,9 @@
 
 
 def show_pixel_signal(
-    axis: Axis, canvas: FigureCanvas, data, fit_params: Parameters, pos: list
+    axis: Axis, canvas: FigureCanvas, data: AppData, fit_params: Parameters, pos: list
 ):
-<<<<<<< HEAD
     y_data = data.nii_img.array[pos[0], pos[1], data.plt["n_slice"].value, :]
-=======
-    # BUG: UI cant display fitting: "AttributeError: 'dict' object has no attribute 'n_slice'" @TT
-    y_data = data.nii_img.array[pos[0], pos[1], data.plt.n_slice.value, :]
->>>>>>> 318e2672
     x_data = np.squeeze(fit_params.b_values)
     axis.clear()
     axis.plot(x_data, y_data, ".")
@@ -53,23 +49,23 @@
     canvas.draw()
 
 
-def show_pixel_fit(axis: Axis, canvas: FigureCanvas, data, pos: list):
+def show_pixel_fit(axis: Axis, canvas: FigureCanvas, data: AppData, pos: list):
     number_slice = data.plt["n_slice"].value
-    for idx, arg in enumerate(data.fit.fit_data.fit_results.d):
+    for idx, arg in enumerate(data.fit_data.fit_results.d):
         if (pos[0], pos[1], number_slice) == arg[0]:
             d_values = arg[1]
-            f_values = data.fit.fit_data.fit_results.f[idx]
-            s_0 = data.fit.fit_data.fit_results.S0[idx]
+            f_values = data.fit_data.fit_results.f[idx]
+            s_0 = data.fit_data.fit_results.S0[idx]
 
     # get Y data
-    d_values = data.fit.fit_data.fit_results.d
+    d_values = data.fit_data.fit_results.d
     # how to get information from array?
-    x_data = np.squeeze(data.fit.fit_data.fit_params.b_values)
+    x_data = np.squeeze(data.fit_data.fit_params.b_values)
     axis.plot(x_data)
     canvas.draw()
 
 
-def show_pixel_spectrum(axis: Axis, canvas: FigureCanvas, data, pos: list):
+def show_pixel_spectrum(axis: Axis, canvas: FigureCanvas, data: AppData, pos: list):
     y_data = data.nii_dyn.array[pos[0], pos[1], data.plt["n_slice"].value, :]
     n_bins = np.shape(y_data)
     x_data = np.geomspace(0.0001, 0.2, num=n_bins[0])
@@ -85,7 +81,9 @@
     seg_idxs = data.Nii_mask.get_segIndizes(number_seg)
     y_data = np.zeros(data.Nii_dyn.shape(3))
     for idx in seg_idxs:
-        y_data = y_data + data.Nii_dyn.array[idx(0), idx(1), data.plt["n_slice"].value, :]
+        y_data = (
+            y_data + data.Nii_dyn.array[idx(0), idx(1), data.plt["n_slice"].value, :]
+        )
     n_bins = np.shape(y_data)
     x_data = np.geomspace(0.0001, 0.2, num=n_bins[0])
     axis.clear()
