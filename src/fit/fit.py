from pathlib import Path
import time

from src.utils import Nii, NiiSeg
from . import parameters
from src.multithreading import multithreader
from src.fit.ideal import fit_ideal


class FitData:
    """
    Fitting class for (multi-threaded) pixel- and segmentation-wise fitting.

    Attributes
    ----------
    model : str
    img : Nii
    seg : NiiSeg

    Methods
    --------
    fit_pixel_wise(multi_threading: bool | None = True)
        Fits every pixel inside the segmentation individually. Multi-threading possible to boost performance.
    fit_segmentation_wise()
        Fits mean signal of segmentation(s).
    """

    def __init__(
        self,
        model: str | None = None,
        params_json: str | Path | None = None,
        img: Nii | None = Nii(),
        seg: NiiSeg | None = NiiSeg(),
    ):
        self.model_name = model
        self.params_json = params_json
        self.img = img
        self.seg = seg
        if model == "NNLS":
            self.fit_params = parameters.NNLSParams(params_json)
        elif model == "NNLSreg":
            self.fit_params = parameters.NNLSregParams(params_json)
        elif model == "NNLSregCV":
            self.fit_params = parameters.NNLSregCVParams(params_json)
        elif model == "IVIM":
            self.fit_params = parameters.IVIMParams(params_json)
        elif model == "IDEAL":
            self.fit_params = parameters.IDEALParams(params_json)
        else:
            self.fit_params = parameters.Parameters(params_json)
            # print("Warning: No valid Fitting Method selected")
        self.fit_results = parameters.Results()
        self.flags = dict()
        self.set_default_flags()

    def set_default_flags(self):
        self.flags["did_fit"] = False

    def reset(self):
        self.model_name = None
        self.img = Nii()
        self.seg = NiiSeg()
        self.fit_params = parameters.Parameters()
        self.fit_results = parameters.Results()
        self.set_default_flags()

    def fit_pixel_wise(self, multi_threading: bool | None = True):
        """Fits every pixel inside the segmentation individually."""
        print(f"Fitting {self.model_name} pixel wise...")
        start_time = time.time()
<<<<<<< HEAD
        # TODO: add seg number utility for UI purposes #flavour
=======
>>>>>>> c764f615
        pixel_args = self.fit_params.get_pixel_args(self.img, self.seg)

        results = multithreader(
            self.fit_params.fit_function,
            pixel_args,
            self.fit_params.n_pools if multi_threading else None,
        )

        self.fit_results = self.fit_params.eval_fitting_results(results, self.seg)
        print(f"Pixel-wise fitting time: {round(time.time() - start_time, 2)}s")

    def fit_segmentation_wise(self):
        """Fits mean signal of segmentation(s), computed of all pixels signals."""
        print(f"Fitting {self.model_name} segmentation wise...")
        start_time = time.time()
        results = list()
        for seg_number in self.seg.seg_numbers.astype(int):
            # get mean pixel signal
            seg_args = self.fit_params.get_seg_args(self.img, self.seg, seg_number)
            # fit mean signal
            seg_results = multithreader(
                self.fit_params.fit_function,
                seg_args,
                n_pools=None,  # self.fit_params.n_pools,
            )

            # Save result of mean signal for every pixel of each seg
            for pixel in self.seg.get_seg_indices(seg_number):
                results.append((pixel, seg_results[0][1]))

        self.fit_results = self.fit_params.eval_fitting_results(results, self.seg)
        print(f"Segmentation-wise fitting time: {round(time.time() - start_time, 2)}s")

    def fit_ideal(self, multi_threading: bool = False, debug: bool = False):
        """IDEAL Fitting Interface."""
        start_time = time.time()
        if not self.model_name == "IDEAL":
            raise AttributeError("Wrong model name!")
        print(f"The initial image size is {self.img.array.shape[0:4]}.")
        fit_results = fit_ideal(
            self.img, self.seg, self.fit_params, multi_threading, debug
        )
        self.fit_results = self.fit_params.eval_fitting_results(fit_results, self.seg)
        print(f"IDEAL fitting time:{round(time.time() - start_time, 2)}s")<|MERGE_RESOLUTION|>--- conflicted
+++ resolved
@@ -68,10 +68,6 @@
         """Fits every pixel inside the segmentation individually."""
         print(f"Fitting {self.model_name} pixel wise...")
         start_time = time.time()
-<<<<<<< HEAD
-        # TODO: add seg number utility for UI purposes #flavour
-=======
->>>>>>> c764f615
         pixel_args = self.fit_params.get_pixel_args(self.img, self.seg)
 
         results = multithreader(
