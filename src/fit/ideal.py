import inspect

import numpy as np
from numpy import ndarray
from scipy import ndimage
from pathlib import Path
from functools import partial
<<<<<<< HEAD
from typing import Callable, Any
import json
from src.exceptions import ClassMismatch
from scipy.optimize import curve_fit
from scipy.interpolate import interp2d, griddata
=======
from typing import Callable
import json
from src.exceptions import ClassMismatch
from scipy.optimize import curve_fit
from scipy.interpolate import interp2d
>>>>>>> 193e62ea

from .fit import *
from .parameters import IVIMParams

# from .model import Model
from .fit import fit


class Model(object):
    """Contains fitting methods of all different models."""

    class IDEAL(object):
        @staticmethod
        def wrapper(n_components: int):
            """Creates function for IVIM model, able to fill with partial."""

            def multi_exp_model(b_values, *args):
                f = 0
                for i in range(n_components - 1):
                    f += (
<<<<<<< HEAD
                        np.exp(-np.kron(b_values, abs(args[i])))
                        * args[n_components + i]
                    )
                f += (
                    np.exp(-np.kron(b_values, abs(args[n_components - 1])))
                    # Second half containing f, except for S0 as the very last entry
                    * (1 - (np.sum(args[n_components:-1])))
                )

                return f * args[-1]  # Add S0 term for non-normalized signal

            return multi_exp_model

        @staticmethod
        def fit(
            idx: int,
            signal: np.ndarray,
            b_values: np.ndarray,
            n_components: int,
            args: np.ndarray,
            lb: np.ndarray,
            ub: np.ndarray,
            max_iter: int,
            timer: bool | None = False,
=======
                            np.exp(-np.kron(b_values, abs(args[i])))
                            * args[n_components + i]
                    )
                f += (
                        np.exp(-np.kron(b_values, abs(args[n_components - 1])))
                        # Second half containing f, except for S0 as the very last entry
                        * (1 - (np.sum(args[n_components:-1])))
                )

                return f * args[-1]  # Add S0 term for non-normalized signal

            return multi_exp_model

        @staticmethod
        def fit(
                idx: int,
                signal: np.ndarray,
                b_values: np.ndarray,
                n_components: int,
                args: np.ndarray,
                lb: np.ndarray,
                ub: np.ndarray,
                max_iter: int,
                timer: bool | None = False,
>>>>>>> 193e62ea
        ):
            """Standard IVIM fit using the IVIM model wrapper."""
            # start_time = time.time()

            try:
                fit_result = curve_fit(
                    Model.IDEAL.wrapper(n_components=n_components),
                    b_values,
                    signal,
                    p0=args,
                    bounds=(lb, ub),
                    max_nfev=max_iter,
                )[0]
                # if timer:
                #     print(time.time() - start_time)
            except (RuntimeError, ValueError):
                fit_result = np.zeros(args.shape)
                if timer:
                    print("Error")
            return idx, fit_result

        @staticmethod
        def printer(n_components: int, args):
            """Model printer for testing."""
            f = f""
            for i in range(n_components - 1):
                f += f"exp(-kron(b_values, abs({args[i]}))) * {args[n_components + i]} + "
            f += f"exp(-kron(b_values, abs({args[n_components - 1]}))) * (1 - (sum({args[n_components:-1]})))"
            return f"( " + f + f" ) * {args[-1]}"


class IDEALParams(IVIMParams):
    """
    IDEAL fitting Parameter class

    ...

    Attributes
    ----------
    fit_model: FitModel
        The FitModel used in IDEAL approach
        The default model is the tri-exponential Model with starting values optimized for kidney
        Parameters are as follows: D_fast, D_interm, D_slow, f_fast, f_interm, (S0)
        ! For these Models the last fraction is typically calculated from the sum of fraction
    tol: np.ndarray
        ideal adjustment tolerance for each parameter
    dimension_steps: np.ndarray
        down-sampling steps for fitting

    """

    def __init__(
<<<<<<< HEAD
        self,
        params_json: Path | str = None,
=======
            self,
            params_json: Path | str = None,
>>>>>>> 193e62ea
    ):
        self.tol = None
        self.dimension_steps = None
        self.segmentation_threshold = None
        super().__init__(params_json)
        self.fit_function = Model.IDEAL.fit
        self.fit_model = Model.IDEAL.wrapper

    @property
    def fit_function(self):
        return partial(
            self._fit_function,
            b_values=self.get_basis(),
            max_iter=self.max_iter,
        )

    @fit_function.setter
    def fit_function(self, method: Callable):
        self._fit_function = method

    @property
    def dimension_steps(self):
        return self._dimension_steps

    @dimension_steps.setter
    def dimension_steps(self, value):
        if isinstance(value, list):
            self._dimension_steps = np.array(value)
        elif isinstance(value, np.ndarray):
            self._dimension_steps = value
<<<<<<< HEAD
        elif value is None:
            # TODO: Special None Type handling?
            self._dimension_steps = None
=======
>>>>>>> 193e62ea
        else:
            raise TypeError()

    def load_from_json(self, params_json: str | Path | None = None):
        if params_json is not None:
            self.json = params_json

        with open(self.json, "r") as json_file:
            params_dict = json.load(json_file)

        # Check if .json contains Class identifier and if .json and Params set match
        if "Class" not in params_dict.keys():
            # print("Error: Missing Class identifier!")
            # return
            raise ClassMismatch("Error: Missing Class identifier!")
        elif not isinstance(self, globals()[params_dict["Class"]]):
            raise ClassMismatch("Error: Wrong parameter.json for parameter Class!")
        else:
            params_dict.pop("Class", None)
            for key, item in params_dict.items():
                # if isinstance(item, list):
                if hasattr(self, key):
                    setattr(self, key, item)
                else:
                    print(
                        f"Warning: There is no {key} in the selected Parameter set! {key} is skipped."
                    )

    def get_basis(self):
        return np.squeeze(self.b_values)

    def get_pixel_args(self, img: np.ndarray, seg: np.ndarray, *args: object) -> zip:
        # Behaves the same way as the original parent funktion with the difference that instead of Nii objects
        # np.ndarrays are passed. Also needs to pack all additional fitting parameters [x0, lb, ub]
        pixel_args = zip(
            ((i, j, k) for i, j, k in zip(*np.nonzero(np.squeeze(seg, axis=3)))),
            (img[i, j, k, :] for i, j, k in zip(*np.nonzero(np.squeeze(seg, axis=3)))),
            (
                args[0][i, j, k, :]
                for i, j, k in zip(*np.nonzero(np.squeeze(seg, axis=3)))
            ),
            (
                args[1][i, j, k, :]
                for i, j, k in zip(*np.nonzero(np.squeeze(seg, axis=3)))
            ),
            (
                args[2][i, j, k, :]
                for i, j, k in zip(*np.nonzero(np.squeeze(seg, axis=3)))
            ),
        )
        return pixel_args
<<<<<<< HEAD

    def interpolate_start_values_2d(
        self, boundary: np.ndarray, matrix_shape: np.ndarray
    ) -> np.ndarray:
        """
        Interpolate starting values for the given boundary.

        boundary: np.ndarray of shape(x, y, z, n_variables).
        matrix_shape: np.ndarray of shape(2, 1) containing new in plane matrix size
        """
        # if boundary.shape[0:1] < matrix_shape:
        new_boundary = np.zeros(
            (matrix_shape[0], matrix_shape[1], boundary.shape[2], boundary[3])
        )
        for idx_slice, plane in enumerate(boundary.transpose(2, 0, 1, 3)):
            for idx_variable, variables in enumerate(plane.transpose(2, 0, 1)):
                new_boundary[:, :, idx_slice, idx_variable] = self.interpolate_array(
                    variables, matrix_shape
                )
        return new_boundary

    def interpolate_img(
        self, img: np.ndarray, matrix_shape: np.ndarray | list | tuple
    ) -> np.ndarray:
        """
        Interpolate image to desired size in 2D.

        img: np.ndarray of shape(x, y, z, n_bvalues)
        matrix_shape: np.ndarray of shape(2, 1) containing new in plane matrix size
        """
        new_image = np.zeros(
            (matrix_shape[0], matrix_shape[1], img.shape[2], img.shape[3])
        )
        for idx_slice, plane in enumerate(img.transpose(2, 0, 1, 3)):
            plane = np.array(plane)  # needed?
            for idx_decay, decay in enumerate(plane.transpose(2, 0, 1)):
                new_image[:, :, idx_slice, idx_decay] = self.interpolate_array(
                    decay, matrix_shape
                )
        return new_image

    def interpolate_seg(
        self, seg: np.ndarray, matrix_shape: np.ndarray | list | tuple, threshold: float
    ) -> np.ndarray:
        """
        Interpolate segmentation to desired size in 2D and apply threshold.

        seg: np.ndarray of shape(x, y, z)
        matrix_shape: np.ndarray of shape(2, 1) containing new in plane matrix size
        """
        seg_new = np.zeros((matrix_shape[0], matrix_shape[1], seg.shape[2]))
        for idx_slice, plane in enumerate(seg.transpose(2, 0, 1, 3)):
            seg_new[:, :, idx_slice] = self.interpolate_array(plane, matrix_shape)
        seg_new[seg_new < threshold] = 0
        # Check seg size. Needs to be M x N x Z x 1
        while len(seg_new.shape) < 4:
            seg_new = np.expand_dims(seg_new, axis=len(seg_new.shape) - 1)
        return seg_new

    @staticmethod
    def interpolate_array(array: np.ndarray, matrix_shape: np.ndarray):
        """Interpolate 2D array to new shape"""

        x, y = np.meshgrid(
            np.linspace(0, 1, array.shape[1]), np.linspace(0, 1, array.shape[0])
        )
        x_new, y_new = np.meshgrid(
            np.linspace(0, 1, matrix_shape[1]), np.linspace(0, 1, matrix_shape[0])
        )
        points = np.column_stack((x.flatten(), y.flatten()))
        values = array.flatten()
        new_values = griddata(points, values, (x_new, y_new), method="cubic")
        return np.reshape(new_values, matrix_shape)


def fit_ideal_new(
    nii_img: Nii, nii_seg: NiiSeg, params: IDEALParams, idx: int = 0
) -> np.ndarray:
=======

    def interpolate_start_values_2d(self, boundary: np.ndarray, matrix_shape: np.ndarray) -> np.ndarray:
        """
        Interpolate starting values for the given boundary.

        boundary: np.ndarray of shape(x, y, z, n_variables).
        matrix_shape: np.ndarray of shape(2, 1) containing new in plane matrix size
        """
        # if boundary.shape[0:1] < matrix_shape:
        new_boundary = np.zeros(matrix_shape[0], matrix_shape[1], boundary.shape[2], boundary[3])
        for idx_slice, plane in enumerate(boundary.transpose(2, 0, 1, 3)):
            for idx_variable, variables in enumerate(plane.transpose(2, 0, 1)):
                new_boundary[:, :, idx_slice, idx_variable] = self.interpolate(variables, matrix_shape)
        return new_boundary

    def interpolate_img(self, img: np.ndarray, matrix_shape: np.ndarray | list | tuple) -> np.ndarray:
        """
        Interpolate image to desired size in 2D.

        img: np.ndarray of shape(x, y, z, n_bvalues)
        matrix_shape: np.ndarray of shape(2, 1) containing new in plane matrix size
        """
        new_image = np.zeros(matrix_shape[0], matrix_shape[1], img.shape[2], img.shape[3])
        for idx_slice, plane in enumerate(img.transpose(2, 0, 1, 3)):
            plane = np.array(plane)  # needed?
            for idx_decay, decay in enumerate(plane.transpose(2, 0, 1)):
                new_image[:, :, idx_slice, idx_decay] = self.interpolate_array(decay, matrix_shape)
        return new_image

    def interpolate_seg(self, seg: np.ndarray, matrix_shape: np.ndarray | list | tuple, threshold: float) -> np.ndarray:
        """
        Interpolate segmentation to desired size in 2D and apply threshold.

        seg: np.ndarray of shape(x, y, z)
        matrix_shape: np.ndarray of shape(2, 1) containing new in plane matrix size
        """
        seg_new = np.zeros(matrix_shape[0], matrix_shape[1], seg.shape[2])
        for idx_slice, plane in enumerate(seg.transpose(2, 0, 1)):
            seg_new[:, :, idx_slice] = self.interpolate_array(plane, matrix_shape)
        seg_new[seg_new < threshold] = 0
        return seg_new

    @staticmethod
    def interpolate_array(array: np.ndarray, matrix_shape: np.ndarray):
        interpolator = interp2d(array.shape[0], array.shape[1], array, kind="cubic")
        x_new = np.linspace(0, array.shape[1] - 1, matrix_shape[1], endpoint=False)
        y_new = np.linspace(0, array.shape[0] - 1, matrix_shape[0], endpoint=False)
        return interpolator(x_new, y_new)
    # def ideal_function_wrapper(self):
    #     inputs = inspect.signature(self.fit_model).parameters
    #     for input_key in list(inputs.keys()):
    #         print(input_key)

    # def ideal_IVIM_function_loader(self, **kwargs) -> Callable:
    #     """
    #     IDEAL Loader for multi exponential analysis.
    #
    #     The loader passes arguments to the model and returns a with "partial" preloaded method
    #     """
    #     current_fit_function = self.fit_model
    #     for arg in kwargs:
    #         if arg in "b_values":
    #             current_fit_function = partial(
    #                 current_fit_function, b_values=kwargs["b_value"]
    #             )
    #         elif arg in "x0":
    #             current_fit_function = partial(current_fit_function, x0=kwargs["x0"])
    #         elif arg in "lb":
    #             current_fit_function = partial(current_fit_function, lb=kwargs["lb"])
    #         elif arg in "ub":
    #             current_fit_function = partial(current_fit_function, x0=kwargs["ub"])
    #         elif arg in "n_components":
    #             current_fit_function = partial(
    #                 current_fit_function, n_components=kwargs["n_components"]
    #             )
    #         elif arg in "max_iter":
    #             current_fit_function = partial(
    #                 current_fit_function, n_components=kwargs["max_iter"]
    #             )
    #     return current_fit_function


def fit_ideal_new(nii_img: Nii, nii_seg: NiiSeg, params: IDEALParams, idx: int = 0) -> np.ndarray:
>>>>>>> 193e62ea
    """IDEAL IVIM fitting recursive edition"""

    # TODO: dimension_steps should be sorted highest to lowest entry

    if idx:
        # Downsample image
        img = params.interpolate_img(nii_img.array, params.dimension_steps[idx])
        # Downsample segmentation
        try:
<<<<<<< HEAD
            seg = params.interpolate_seg(
                nii_seg.array,
                params.dimension_steps[idx],
                params.segmentation_threshold,
            )
        except AttributeError:
            seg = params.interpolate_seg(
                nii_seg.array, params.dimension_steps[idx], 0.025
            )
=======
            seg = params.interpolate_seg(nii_seg.array, params.dimension_steps[idx], params.segmentation_threshold)
        except AttributeError:
            seg = params.interpolate_seg(nii_seg.array, params.dimension_steps[idx], 0.025)
>>>>>>> 193e62ea
    else:
        # No sampling for last step
        img = nii_img.array
        seg = nii_seg.array

    # Recursion ahead
<<<<<<< HEAD
    if idx < params.dimension_steps.shape[1]:
        # Setup starting values, lower and upper bounds for fitting from previous/next step
        temp_parameters = fit_ideal_new(nii_img, nii_seg, params, idx + 1)
        x0 = params.interpolate_start_values_2d(
            temp_parameters, params.dimension_steps[idx]
        )
=======
    if not idx < params.dimension_steps.shape[1]:
        # Setup starting values, lower and upper bounds for fitting from previous/next step
        temp_parameters = fit_ideal_new(nii_img, nii_seg, params, idx + 1)
        x0 = params.interpolate_start_values_2d(temp_parameters, params.dimension_steps[idx])
>>>>>>> 193e62ea
        lb = x0 * (1 - params.dimension_steps[idx])
        ub = x0 * (1 + params.dimension_steps[idx])
    else:
        # For last (1 x 1) Matrix the initial values are taken. This is the termination condition for the recursion
        x0 = params.boundaries["x0"]
        lb = params.boundaries["lb"]
        ub = params.boundaries["ub"]

    # Load pixel args with img and boundaries
    pixel_args: zip = params.get_pixel_args(img, seg, x0, lb, ub)

    # fit data
    print(f"Fitting: {params.dimension_steps[idx]}")
<<<<<<< HEAD
    fit_result = fit(
        params.fit_function, pixel_args, params.n_pools, multi_threading=False
    )
=======
    fit_result = fit(params.fit_function, pixel_args, params.n_pools, multi_threading=False)
>>>>>>> 193e62ea

    fit_parameters = np.zeros(x0.shape)
    for key, var in fit_result:
        fit_parameters[key] = var

    return fit_parameters


# def fit_ideal(nii_img: Nii, params: IDEALParams, nii_seg: NiiSeg):
#     """IDEAL IVIM fitting based on Stabinska et al."""
#
#     # NOTE slice selection happens in original code here. if slices should be removed, do it in advance
#
#     # create partial for solver
#     fit_function = params.get_fit_function()
#
#     for step in params.dimension_steps:
#         # prepare output array
#         fitted_parameters = prepare_fit_output(
#             nii_seg.array, step, params.boundaries.x0
#         )
#
#         # NOTE Loop each resampling step -> Resample the whole volume and go to the next
#         if not np.array_equal(step, params.dimension_steps[-1]):
#             img_resampled, seg_resampled = resample_data(
#                 nii_img.array, nii_seg.array, step
#             )
#         else:
#             img_resampled = nii_img.array
#             seg_resampled = nii_seg.array
#
#         # NOTE Prepare Parameters
#         # TODO: merge if into prepare_parameters
#         if np.array_equal(step, params.dimension_steps[0]):
#             x0_resampled = np.zeros((1, 1, 1, len(params.boundaries.x0)))
#             x0_resampled[0, 0, 0, :] = params.boundaries.x0
#             lb_resampled = np.zeros((1, 1, 1, len(params.boundaries.lb)))
#             lb_resampled[0, 0, 0, :] = params.boundaries.lb
#             ub_resampled = np.zeros((1, 1, 1, len(params.boundaries.ub)))
#             ub_resampled[0, 0, 0, :] = params.boundaries.ub
#         else:
#             (
#                 x0_resampled,
#                 lb_resampled,
#                 ub_resampled,
#             ) = prepare_parameters(fitted_parameters, step, params.tol)
#
#         # NOTE instead of checking each slice for missing values check each calculated mask voxel and add only
#         # non-zero voxel to list
#
#         pixel_args = params.get_pixel_args(img_resampled, seg_resampled)
#
#         fit_results = fit_ideal(
#             fit_function, pixel_args, n_pools=4, multi_threading=False
#         )
#
#         # TODO extract fitted parameters
#
#         print("Test")


# def prepare_fit_output(seg: np.ndarray, step: np.ndarray, x0: np.ndarray):
#     new_shape = np.zeros((4, 1))
#     new_shape[:2, 0] = step
#     new_shape[2] = seg.shape[2]
#     new_shape[3] = len(x0)
#     return new_shape


# def resample_data(
#     img: np.ndarray,
#     seg: np.ndarray,
#     step_matrix_shape: np.ndarray,
#     resampling_lower_threshold: float | None = 0.025,
# ):
#     """ """
#     seg_resampled = np.zeros(
#         (step_matrix_shape[0], step_matrix_shape[1], seg.shape[2], seg.shape[3])
#     )
#     img_resampled = np.zeros(
#         (step_matrix_shape[0], step_matrix_shape[1], img.shape[2], img.shape[3])
#     )
#
#     # 2D processing
#     if step_matrix_shape.shape[0] == 2:
#         for slice_number in range(seg.shape[2]):
#             seg_slice = np.squeeze(seg[:, :, slice_number])
#
#             if step_matrix_shape[0] == 1:
#                 seg_resampled[:, :, slice_number] = np.ones((1, 1))
#             else:
#                 seg_resampled[:, :, slice_number] = ndimage.zoom(
#                     seg_slice,
#                     (
#                         step_matrix_shape[0] / seg_slice.shape[0],  # height
#                         step_matrix_shape[1] / seg_slice.shape[1],  # width
#                     ),
#                     order=1,
#                 )
#
#             for b_value in range(img.shape[3]):
#                 img_slice = img[:, :, slice_number, b_value]
#                 img_resampled[:, :, slice_number, b_value] = ndimage.zoom(
#                     img_slice,
#                     (
#                         step_matrix_shape[0] / img_slice.shape[0],  # height
#                         step_matrix_shape[1] / img_slice.shape[1],  # width
#                     ),
#                     order=1,
#                 )
#         seg_resampled = np.abs(seg_resampled)  # NOTE why?
#         # Threshold edges
#         seg_resampled[seg_resampled < resampling_lower_threshold] = 0
#     elif step_matrix_shape.shape[1] == 3:
#         print("3D data")
#     else:
#         # TODO Throw Error
#         print("Warning unknown step shape. Must be 2D or 3D")
#
#     return img_resampled, seg_resampled


# def prepare_parameters(
#     params: np.ndarray, step_matrix_shape: np.ndarray, tol: np.ndarray
# ):
#     x0_new = np.zeros(params.shape)
#     # calculate resampling factor
#     upscaling_factor = step_matrix_shape[0] / params.shape[0]
#     for parameter in range(params.shape[3]):
#         # fit_parameters should be a 4D array with fourth dimension containing the array of fitted parameters
#         for slice in range(params.shape[2]):
#             x0_new[:, :, slice, parameter] = ndimage.zoom(
#                 params[:, :, slice, parameter], upscaling_factor, order=1
#             )
#     lb_new = x0_new * (1 - tol)
#     ub_new = x0_new * (1 + tol)
#     return x0_new, lb_new, ub_new


def fit(
<<<<<<< HEAD
    fit_func: Callable,
    element_args: zip,
    n_pools: int,
    multi_threading: bool | None = True,
=======
        fit_func: Callable,
        element_args: zip,
        n_pools: int,
        multi_threading: bool | None = True,
>>>>>>> 193e62ea
) -> list:
    """
    Args:
        fit_func:
        element_args:
        n_pools:
        multi_threading:

    Returns:
        list:
    """
    # TODO check for max cpu_count()
    if multi_threading:
        if n_pools != 0:
            with Pool(n_pools) as pool:
                results = pool.starmap(fit_func, element_args)
    else:
        results = []
        for element in element_args:
            results.append(fit_func(element[0], element[1], element[2]))

    return results<|MERGE_RESOLUTION|>--- conflicted
+++ resolved
@@ -1,23 +1,14 @@
 import inspect
 
 import numpy as np
-from numpy import ndarray
 from scipy import ndimage
 from pathlib import Path
 from functools import partial
-<<<<<<< HEAD
-from typing import Callable, Any
+from typing import Callable
 import json
 from src.exceptions import ClassMismatch
 from scipy.optimize import curve_fit
 from scipy.interpolate import interp2d, griddata
-=======
-from typing import Callable
-import json
-from src.exceptions import ClassMismatch
-from scipy.optimize import curve_fit
-from scipy.interpolate import interp2d
->>>>>>> 193e62ea
 
 from .fit import *
 from .parameters import IVIMParams
@@ -38,32 +29,6 @@
                 f = 0
                 for i in range(n_components - 1):
                     f += (
-<<<<<<< HEAD
-                        np.exp(-np.kron(b_values, abs(args[i])))
-                        * args[n_components + i]
-                    )
-                f += (
-                    np.exp(-np.kron(b_values, abs(args[n_components - 1])))
-                    # Second half containing f, except for S0 as the very last entry
-                    * (1 - (np.sum(args[n_components:-1])))
-                )
-
-                return f * args[-1]  # Add S0 term for non-normalized signal
-
-            return multi_exp_model
-
-        @staticmethod
-        def fit(
-            idx: int,
-            signal: np.ndarray,
-            b_values: np.ndarray,
-            n_components: int,
-            args: np.ndarray,
-            lb: np.ndarray,
-            ub: np.ndarray,
-            max_iter: int,
-            timer: bool | None = False,
-=======
                             np.exp(-np.kron(b_values, abs(args[i])))
                             * args[n_components + i]
                     )
@@ -81,14 +46,13 @@
         def fit(
                 idx: int,
                 signal: np.ndarray,
-                b_values: np.ndarray,
-                n_components: int,
                 args: np.ndarray,
                 lb: np.ndarray,
                 ub: np.ndarray,
+                b_values: np.ndarray,
+                n_components: int,
                 max_iter: int,
                 timer: bool | None = False,
->>>>>>> 193e62ea
         ):
             """Standard IVIM fit using the IVIM model wrapper."""
             # start_time = time.time()
@@ -133,7 +97,7 @@
         The default model is the tri-exponential Model with starting values optimized for kidney
         Parameters are as follows: D_fast, D_interm, D_slow, f_fast, f_interm, (S0)
         ! For these Models the last fraction is typically calculated from the sum of fraction
-    tol: np.ndarray
+    tolerance: np.ndarray
         ideal adjustment tolerance for each parameter
     dimension_steps: np.ndarray
         down-sampling steps for fitting
@@ -141,15 +105,10 @@
     """
 
     def __init__(
-<<<<<<< HEAD
-        self,
-        params_json: Path | str = None,
-=======
             self,
             params_json: Path | str = None,
->>>>>>> 193e62ea
     ):
-        self.tol = None
+        self.tolerance = None
         self.dimension_steps = None
         self.segmentation_threshold = None
         super().__init__(params_json)
@@ -161,12 +120,25 @@
         return partial(
             self._fit_function,
             b_values=self.get_basis(),
+            n_components=self.n_components,
             max_iter=self.max_iter,
         )
 
     @fit_function.setter
     def fit_function(self, method: Callable):
         self._fit_function = method
+
+    @property
+    def boundaries(self):
+        return self._boundaries
+
+    @boundaries.setter
+    def boundaries(self, values: dict):
+        # Make sure every entry in the boundaries is a np.array
+        for key, value in values.items():
+            if isinstance(value, list):
+                values[key] = np.array(value)
+        self._boundaries = values
 
     @property
     def dimension_steps(self):
@@ -178,12 +150,37 @@
             self._dimension_steps = np.array(value)
         elif isinstance(value, np.ndarray):
             self._dimension_steps = value
-<<<<<<< HEAD
         elif value is None:
             # TODO: Special None Type handling?
             self._dimension_steps = None
-=======
->>>>>>> 193e62ea
+        else:
+            raise TypeError()
+
+    @property
+    def tolerance(self):
+        return self._tolerance
+
+    @tolerance.setter
+    def tolerance(self, value):
+        if isinstance(value, list):
+            self._tolerance = np.array(value)
+        elif isinstance(value, np.ndarray):
+            self._tolerance = value
+        elif value is None:
+            self._tolerance = None
+        else:
+            raise TypeError()
+
+    @property
+    def segmentation_threshold(self):
+        return self._segment_threshold
+
+    @segmentation_threshold.setter
+    def segmentation_threshold(self, value: float | None):
+        if isinstance(value, float):
+            self._segment_threshold = value
+        elif value is None:
+            self._segment_threshold = 0.025
         else:
             raise TypeError()
 
@@ -215,7 +212,7 @@
     def get_basis(self):
         return np.squeeze(self.b_values)
 
-    def get_pixel_args(self, img: np.ndarray, seg: np.ndarray, *args: object) -> zip:
+    def get_pixel_args(self, img: np.ndarray, seg: np.ndarray, *args) -> zip:
         # Behaves the same way as the original parent funktion with the difference that instead of Nii objects
         # np.ndarrays are passed. Also needs to pack all additional fitting parameters [x0, lb, ub]
         pixel_args = zip(
@@ -235,10 +232,9 @@
             ),
         )
         return pixel_args
-<<<<<<< HEAD
 
     def interpolate_start_values_2d(
-        self, boundary: np.ndarray, matrix_shape: np.ndarray
+            self, boundary: np.ndarray, matrix_shape: np.ndarray
     ) -> np.ndarray:
         """
         Interpolate starting values for the given boundary.
@@ -248,9 +244,13 @@
         """
         # if boundary.shape[0:1] < matrix_shape:
         new_boundary = np.zeros(
-            (matrix_shape[0], matrix_shape[1], boundary.shape[2], boundary[3])
-        )
+            (matrix_shape[0], matrix_shape[1], boundary.shape[2], boundary.shape[3])
+        )
+        # interpolate slice by slice and...
+        plane: np.ndarray
         for idx_slice, plane in enumerate(boundary.transpose(2, 0, 1, 3)):
+            # ... fitting variable by variable
+            variables: np.ndarray
             for idx_variable, variables in enumerate(plane.transpose(2, 0, 1)):
                 new_boundary[:, :, idx_slice, idx_variable] = self.interpolate_array(
                     variables, matrix_shape
@@ -258,7 +258,7 @@
         return new_boundary
 
     def interpolate_img(
-        self, img: np.ndarray, matrix_shape: np.ndarray | list | tuple
+            self, img: np.ndarray, matrix_shape: np.ndarray | list | tuple
     ) -> np.ndarray:
         """
         Interpolate image to desired size in 2D.
@@ -269,8 +269,11 @@
         new_image = np.zeros(
             (matrix_shape[0], matrix_shape[1], img.shape[2], img.shape[3])
         )
+        # interpolate slice by slice...
+        plane: np.ndarray
         for idx_slice, plane in enumerate(img.transpose(2, 0, 1, 3)):
-            plane = np.array(plane)  # needed?
+            # ... and b-value/decay point by point
+            decay: np.ndarray
             for idx_decay, decay in enumerate(plane.transpose(2, 0, 1)):
                 new_image[:, :, idx_slice, idx_decay] = self.interpolate_array(
                     decay, matrix_shape
@@ -278,7 +281,7 @@
         return new_image
 
     def interpolate_seg(
-        self, seg: np.ndarray, matrix_shape: np.ndarray | list | tuple, threshold: float
+            self, seg: np.ndarray, matrix_shape: np.ndarray | list | tuple, threshold: float
     ) -> np.ndarray:
         """
         Interpolate segmentation to desired size in 2D and apply threshold.
@@ -287,17 +290,23 @@
         matrix_shape: np.ndarray of shape(2, 1) containing new in plane matrix size
         """
         seg_new = np.zeros((matrix_shape[0], matrix_shape[1], seg.shape[2]))
+        # interpolate slice by slice
+        plane: np.ndarray
         for idx_slice, plane in enumerate(seg.transpose(2, 0, 1, 3)):
             seg_new[:, :, idx_slice] = self.interpolate_array(plane, matrix_shape)
+
+        # Make sure Segmentation is binary
         seg_new[seg_new < threshold] = 0
+        seg_new[seg_new > threshold] = 1
+
         # Check seg size. Needs to be M x N x Z x 1
         while len(seg_new.shape) < 4:
-            seg_new = np.expand_dims(seg_new, axis=len(seg_new.shape) - 1)
+            seg_new = np.expand_dims(seg_new, axis=len(seg_new.shape))
         return seg_new
 
     @staticmethod
     def interpolate_array(array: np.ndarray, matrix_shape: np.ndarray):
-        """Interpolate 2D array to new shape"""
+        """Interpolate 2D array to new shape."""
 
         x, y = np.meshgrid(
             np.linspace(0, 1, array.shape[1]), np.linspace(0, 1, array.shape[0])
@@ -312,307 +321,92 @@
 
 
 def fit_ideal_new(
-    nii_img: Nii, nii_seg: NiiSeg, params: IDEALParams, idx: int = 0
+        nii_img: Nii, nii_seg: NiiSeg, params: IDEALParams, idx: int = 0, debug: bool = False
 ) -> np.ndarray:
-=======
-
-    def interpolate_start_values_2d(self, boundary: np.ndarray, matrix_shape: np.ndarray) -> np.ndarray:
-        """
-        Interpolate starting values for the given boundary.
-
-        boundary: np.ndarray of shape(x, y, z, n_variables).
-        matrix_shape: np.ndarray of shape(2, 1) containing new in plane matrix size
-        """
-        # if boundary.shape[0:1] < matrix_shape:
-        new_boundary = np.zeros(matrix_shape[0], matrix_shape[1], boundary.shape[2], boundary[3])
-        for idx_slice, plane in enumerate(boundary.transpose(2, 0, 1, 3)):
-            for idx_variable, variables in enumerate(plane.transpose(2, 0, 1)):
-                new_boundary[:, :, idx_slice, idx_variable] = self.interpolate(variables, matrix_shape)
-        return new_boundary
-
-    def interpolate_img(self, img: np.ndarray, matrix_shape: np.ndarray | list | tuple) -> np.ndarray:
-        """
-        Interpolate image to desired size in 2D.
-
-        img: np.ndarray of shape(x, y, z, n_bvalues)
-        matrix_shape: np.ndarray of shape(2, 1) containing new in plane matrix size
-        """
-        new_image = np.zeros(matrix_shape[0], matrix_shape[1], img.shape[2], img.shape[3])
-        for idx_slice, plane in enumerate(img.transpose(2, 0, 1, 3)):
-            plane = np.array(plane)  # needed?
-            for idx_decay, decay in enumerate(plane.transpose(2, 0, 1)):
-                new_image[:, :, idx_slice, idx_decay] = self.interpolate_array(decay, matrix_shape)
-        return new_image
-
-    def interpolate_seg(self, seg: np.ndarray, matrix_shape: np.ndarray | list | tuple, threshold: float) -> np.ndarray:
-        """
-        Interpolate segmentation to desired size in 2D and apply threshold.
-
-        seg: np.ndarray of shape(x, y, z)
-        matrix_shape: np.ndarray of shape(2, 1) containing new in plane matrix size
-        """
-        seg_new = np.zeros(matrix_shape[0], matrix_shape[1], seg.shape[2])
-        for idx_slice, plane in enumerate(seg.transpose(2, 0, 1)):
-            seg_new[:, :, idx_slice] = self.interpolate_array(plane, matrix_shape)
-        seg_new[seg_new < threshold] = 0
-        return seg_new
-
-    @staticmethod
-    def interpolate_array(array: np.ndarray, matrix_shape: np.ndarray):
-        interpolator = interp2d(array.shape[0], array.shape[1], array, kind="cubic")
-        x_new = np.linspace(0, array.shape[1] - 1, matrix_shape[1], endpoint=False)
-        y_new = np.linspace(0, array.shape[0] - 1, matrix_shape[0], endpoint=False)
-        return interpolator(x_new, y_new)
-    # def ideal_function_wrapper(self):
-    #     inputs = inspect.signature(self.fit_model).parameters
-    #     for input_key in list(inputs.keys()):
-    #         print(input_key)
-
-    # def ideal_IVIM_function_loader(self, **kwargs) -> Callable:
-    #     """
-    #     IDEAL Loader for multi exponential analysis.
-    #
-    #     The loader passes arguments to the model and returns a with "partial" preloaded method
-    #     """
-    #     current_fit_function = self.fit_model
-    #     for arg in kwargs:
-    #         if arg in "b_values":
-    #             current_fit_function = partial(
-    #                 current_fit_function, b_values=kwargs["b_value"]
-    #             )
-    #         elif arg in "x0":
-    #             current_fit_function = partial(current_fit_function, x0=kwargs["x0"])
-    #         elif arg in "lb":
-    #             current_fit_function = partial(current_fit_function, lb=kwargs["lb"])
-    #         elif arg in "ub":
-    #             current_fit_function = partial(current_fit_function, x0=kwargs["ub"])
-    #         elif arg in "n_components":
-    #             current_fit_function = partial(
-    #                 current_fit_function, n_components=kwargs["n_components"]
-    #             )
-    #         elif arg in "max_iter":
-    #             current_fit_function = partial(
-    #                 current_fit_function, n_components=kwargs["max_iter"]
-    #             )
-    #     return current_fit_function
-
-
-def fit_ideal_new(nii_img: Nii, nii_seg: NiiSeg, params: IDEALParams, idx: int = 0) -> np.ndarray:
->>>>>>> 193e62ea
-    """IDEAL IVIM fitting recursive edition"""
+    """
+    IDEAL IVIM fitting recursive edition.
+    :param nii_img: Nii image 4D containing the decay in the fourth dimension
+    :param nii_seg: Nii segmentation 3D with an empty fourth dimension
+    :param params: IDEAL parameters which might be removed?
+    :param idx: Current iteration index
+    :param debug: Debugging option
+    """
 
     # TODO: dimension_steps should be sorted highest to lowest entry
 
+    print(f"Prepare Image and Segmentation for step {params.dimension_steps[idx]}")
     if idx:
         # Downsample image
         img = params.interpolate_img(nii_img.array, params.dimension_steps[idx])
-        # Downsample segmentation
-        try:
-<<<<<<< HEAD
-            seg = params.interpolate_seg(
-                nii_seg.array,
-                params.dimension_steps[idx],
-                params.segmentation_threshold,
-            )
-        except AttributeError:
-            seg = params.interpolate_seg(
-                nii_seg.array, params.dimension_steps[idx], 0.025
-            )
-=======
-            seg = params.interpolate_seg(nii_seg.array, params.dimension_steps[idx], params.segmentation_threshold)
-        except AttributeError:
-            seg = params.interpolate_seg(nii_seg.array, params.dimension_steps[idx], 0.025)
->>>>>>> 193e62ea
+        # Downsample segmentation.
+        seg = params.interpolate_seg(
+            nii_seg.array,
+            params.dimension_steps[idx],
+            params.segmentation_threshold,
+        )
+        # Check if down sampled segmentation is valid. If the resampled matrix is empty the whole matrix is used
+        if not seg.max():
+            seg = np.ones(seg.shape)
+
+        if debug:
+            Nii().from_array(img).save("data/ideal/img_" + str(idx) + ".nii.gz")
+            Nii().from_array(seg).save("data/ideal/seg_" + str(idx) + ".nii.gz")
     else:
-        # No sampling for last step
+        # No sampling for last step/ fitting of the actual image
         img = nii_img.array
         seg = nii_seg.array
 
     # Recursion ahead
-<<<<<<< HEAD
-    if idx < params.dimension_steps.shape[1]:
+    if idx < params.dimension_steps.shape[0] - 1:
         # Setup starting values, lower and upper bounds for fitting from previous/next step
-        temp_parameters = fit_ideal_new(nii_img, nii_seg, params, idx + 1)
-        x0 = params.interpolate_start_values_2d(
-            temp_parameters, params.dimension_steps[idx]
-        )
-=======
-    if not idx < params.dimension_steps.shape[1]:
-        # Setup starting values, lower and upper bounds for fitting from previous/next step
-        temp_parameters = fit_ideal_new(nii_img, nii_seg, params, idx + 1)
-        x0 = params.interpolate_start_values_2d(temp_parameters, params.dimension_steps[idx])
->>>>>>> 193e62ea
-        lb = x0 * (1 - params.dimension_steps[idx])
-        ub = x0 * (1 + params.dimension_steps[idx])
+        temp_parameters = fit_ideal_new(nii_img, nii_seg, params, idx + 1, debug=debug)
+
+        # if the lowest matrix size was reached (1x1 for the default case)
+        # the matrix for the next step is set manually cause interpolation
+        # from 1x1 is not possible with the current implementation
+        if temp_parameters.shape[0] == 1:
+            x0 = np.repeat(temp_parameters, params.dimension_steps[idx, 0], axis=0)
+            x0 = np.repeat(x0, params.dimension_steps[idx, 0], axis=1)
+        else:
+            # for all other steps the interpolated values are used
+            x0 = params.interpolate_start_values_2d(
+                temp_parameters, params.dimension_steps[idx]
+            )
+        lb = x0 * (1 - params.tolerance)
+        ub = x0 * (1 + params.tolerance)
     else:
         # For last (1 x 1) Matrix the initial values are taken. This is the termination condition for the recursion
-        x0 = params.boundaries["x0"]
-        lb = params.boundaries["lb"]
-        ub = params.boundaries["ub"]
+        x0 = np.zeros((1, 1, seg.shape[2], params.boundaries["x0"].size))
+        x0[::, :] = params.boundaries["x0"]
+        lb = np.zeros((1, 1, seg.shape[2], params.boundaries["x0"].size))
+        lb[::, :] = params.boundaries["lb"]
+        ub = np.zeros((1, 1, seg.shape[2], params.boundaries["ub"].size))
+        ub[::, :] = params.boundaries["ub"]
 
     # Load pixel args with img and boundaries
     pixel_args: zip = params.get_pixel_args(img, seg, x0, lb, ub)
 
     # fit data
     print(f"Fitting: {params.dimension_steps[idx]}")
-<<<<<<< HEAD
-    fit_result = fit(
+    fit_result = fit_agent(
         params.fit_function, pixel_args, params.n_pools, multi_threading=False
     )
-=======
-    fit_result = fit(params.fit_function, pixel_args, params.n_pools, multi_threading=False)
->>>>>>> 193e62ea
-
+
+    # transfer fitting results from dictionary to matrix
     fit_parameters = np.zeros(x0.shape)
     for key, var in fit_result:
         fit_parameters[key] = var
 
+    if debug:
+        Nii().from_array(fit_parameters).save("data/ideal/fit_" + str(idx) + ".nii.gz")
     return fit_parameters
 
 
-# def fit_ideal(nii_img: Nii, params: IDEALParams, nii_seg: NiiSeg):
-#     """IDEAL IVIM fitting based on Stabinska et al."""
-#
-#     # NOTE slice selection happens in original code here. if slices should be removed, do it in advance
-#
-#     # create partial for solver
-#     fit_function = params.get_fit_function()
-#
-#     for step in params.dimension_steps:
-#         # prepare output array
-#         fitted_parameters = prepare_fit_output(
-#             nii_seg.array, step, params.boundaries.x0
-#         )
-#
-#         # NOTE Loop each resampling step -> Resample the whole volume and go to the next
-#         if not np.array_equal(step, params.dimension_steps[-1]):
-#             img_resampled, seg_resampled = resample_data(
-#                 nii_img.array, nii_seg.array, step
-#             )
-#         else:
-#             img_resampled = nii_img.array
-#             seg_resampled = nii_seg.array
-#
-#         # NOTE Prepare Parameters
-#         # TODO: merge if into prepare_parameters
-#         if np.array_equal(step, params.dimension_steps[0]):
-#             x0_resampled = np.zeros((1, 1, 1, len(params.boundaries.x0)))
-#             x0_resampled[0, 0, 0, :] = params.boundaries.x0
-#             lb_resampled = np.zeros((1, 1, 1, len(params.boundaries.lb)))
-#             lb_resampled[0, 0, 0, :] = params.boundaries.lb
-#             ub_resampled = np.zeros((1, 1, 1, len(params.boundaries.ub)))
-#             ub_resampled[0, 0, 0, :] = params.boundaries.ub
-#         else:
-#             (
-#                 x0_resampled,
-#                 lb_resampled,
-#                 ub_resampled,
-#             ) = prepare_parameters(fitted_parameters, step, params.tol)
-#
-#         # NOTE instead of checking each slice for missing values check each calculated mask voxel and add only
-#         # non-zero voxel to list
-#
-#         pixel_args = params.get_pixel_args(img_resampled, seg_resampled)
-#
-#         fit_results = fit_ideal(
-#             fit_function, pixel_args, n_pools=4, multi_threading=False
-#         )
-#
-#         # TODO extract fitted parameters
-#
-#         print("Test")
-
-
-# def prepare_fit_output(seg: np.ndarray, step: np.ndarray, x0: np.ndarray):
-#     new_shape = np.zeros((4, 1))
-#     new_shape[:2, 0] = step
-#     new_shape[2] = seg.shape[2]
-#     new_shape[3] = len(x0)
-#     return new_shape
-
-
-# def resample_data(
-#     img: np.ndarray,
-#     seg: np.ndarray,
-#     step_matrix_shape: np.ndarray,
-#     resampling_lower_threshold: float | None = 0.025,
-# ):
-#     """ """
-#     seg_resampled = np.zeros(
-#         (step_matrix_shape[0], step_matrix_shape[1], seg.shape[2], seg.shape[3])
-#     )
-#     img_resampled = np.zeros(
-#         (step_matrix_shape[0], step_matrix_shape[1], img.shape[2], img.shape[3])
-#     )
-#
-#     # 2D processing
-#     if step_matrix_shape.shape[0] == 2:
-#         for slice_number in range(seg.shape[2]):
-#             seg_slice = np.squeeze(seg[:, :, slice_number])
-#
-#             if step_matrix_shape[0] == 1:
-#                 seg_resampled[:, :, slice_number] = np.ones((1, 1))
-#             else:
-#                 seg_resampled[:, :, slice_number] = ndimage.zoom(
-#                     seg_slice,
-#                     (
-#                         step_matrix_shape[0] / seg_slice.shape[0],  # height
-#                         step_matrix_shape[1] / seg_slice.shape[1],  # width
-#                     ),
-#                     order=1,
-#                 )
-#
-#             for b_value in range(img.shape[3]):
-#                 img_slice = img[:, :, slice_number, b_value]
-#                 img_resampled[:, :, slice_number, b_value] = ndimage.zoom(
-#                     img_slice,
-#                     (
-#                         step_matrix_shape[0] / img_slice.shape[0],  # height
-#                         step_matrix_shape[1] / img_slice.shape[1],  # width
-#                     ),
-#                     order=1,
-#                 )
-#         seg_resampled = np.abs(seg_resampled)  # NOTE why?
-#         # Threshold edges
-#         seg_resampled[seg_resampled < resampling_lower_threshold] = 0
-#     elif step_matrix_shape.shape[1] == 3:
-#         print("3D data")
-#     else:
-#         # TODO Throw Error
-#         print("Warning unknown step shape. Must be 2D or 3D")
-#
-#     return img_resampled, seg_resampled
-
-
-# def prepare_parameters(
-#     params: np.ndarray, step_matrix_shape: np.ndarray, tol: np.ndarray
-# ):
-#     x0_new = np.zeros(params.shape)
-#     # calculate resampling factor
-#     upscaling_factor = step_matrix_shape[0] / params.shape[0]
-#     for parameter in range(params.shape[3]):
-#         # fit_parameters should be a 4D array with fourth dimension containing the array of fitted parameters
-#         for slice in range(params.shape[2]):
-#             x0_new[:, :, slice, parameter] = ndimage.zoom(
-#                 params[:, :, slice, parameter], upscaling_factor, order=1
-#             )
-#     lb_new = x0_new * (1 - tol)
-#     ub_new = x0_new * (1 + tol)
-#     return x0_new, lb_new, ub_new
-
-
-def fit(
-<<<<<<< HEAD
-    fit_func: Callable,
-    element_args: zip,
-    n_pools: int,
-    multi_threading: bool | None = True,
-=======
+def fit_agent(
         fit_func: Callable,
         element_args: zip,
         n_pools: int,
         multi_threading: bool | None = True,
->>>>>>> 193e62ea
 ) -> list:
     """
     Args:
@@ -632,6 +426,6 @@
     else:
         results = []
         for element in element_args:
-            results.append(fit_func(element[0], element[1], element[2]))
+            results.append(fit_func(element[0], element[1], element[2], element[3], element[4]))
 
     return results