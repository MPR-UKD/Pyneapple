import numpy as np
import time

from scipy.optimize import curve_fit, nnls, least_squares, minimize
from src.fit.NNLS_reg_CV import NNLS_reg_CV
from symfit import parameters, variables, Fit, Parameter, exp, Ge


class Model(object):
    """Contains fitting methods of all different models."""

    class NNLS(object):
        @staticmethod
        def fit(
                idx: int, signal: np.ndarray, basis: np.ndarray, max_iter: int | None = 200
        ) -> tuple:
            """Standard fit for plain and regularised NNLS fitting."""
            try:
                fit, _ = nnls(basis, signal, maxiter=max_iter)
            except (RuntimeError, ValueError):
                fit = np.zeros(basis.shape[1])
            return idx, fit

        @staticmethod
        def model(b_values: np.ndarray, spectrum: np.ndarray, bins: np.ndarray):
            """Model to create fitted diffusion decay."""
            signal = 0
            for comp, d in enumerate(bins):
                signal += spectrum[comp] * np.exp(b_values * -d)
            return signal

    class NNLSregCV(object):
        @staticmethod
        def fit(
                idx: int, signal: np.ndarray, basis: np.ndarray, tol: float | None = 0.0001
        ) -> tuple:
            """Advanced NNLS fit including CV regularisation."""
            try:
                fit, _, _ = NNLS_reg_CV(basis, signal, tol)
            except (RuntimeError, ValueError):
                fit = np.zeros(basis.shape[1])
            return idx, fit

    class IVIM(object):
        @staticmethod
        def wrapper(n_components: int, TM: int):
            """
            Creates function for IVIM model, able to fill with partial.

            Boundaries should be organized in a recommended way.
                x0[0:n_components]: D values, slow to fast
                x0[n_components:-1]: f values, slow to (fast - 1). The fastest components fraction is calculated.
                x0[-1]: S0

            """

            def multi_exp_model(b_values, *args):
                f = 0
                for i in range(n_components - 1):
                    f += (
                            np.exp(-np.kron(b_values, abs(args[i])))
                            * args[n_components + i]
                    )
                f += (
                        np.exp(-np.kron(b_values, abs(args[n_components - 1])))
                        # Second half containing f, except for S0 as the very last entry
                        * (1 - (np.sum(args[n_components:-1])))
                )

                if TM:
                    # With nth entry being T1 in cases of T1 fitting
                    f *= np.exp(-args[n_components] / TM)

                return f * args[-1]  # Add S0 term for non-normalized signal

            return multi_exp_model

        @staticmethod
        def fit(
                idx: int,
                signal: np.ndarray,
                args: np.ndarray,
                lb: np.ndarray,
                ub: np.ndarray,
                b_values: np.ndarray,
                n_components: int,
                max_iter: int,
                TM: int,
                timer: bool | None = False,
                **kwargs
        ):
            """Standard IVIM fit using the IVIM model wrapper."""
            start_time = time.time()

            try:
                fit_result = curve_fit(
                    Model.IVIM.wrapper(n_components=n_components, TM=TM),
                    b_values,
                    signal,
                    p0=args,
                    bounds=(lb, ub),
                    max_nfev=max_iter,
                    method="trf"
                )[0]
                if timer:
                    print(time.time() - start_time)
            except (RuntimeError, ValueError):
                fit_result = np.zeros(args.shape)
                if timer:
                    print("Error")
            return idx, fit_result

        @staticmethod
        def constraint_fractions(n_components: int) -> dict:
            """Constrains for fractions of IVIM fitting."""

            def func(args) -> dict:
                return 1 - sum(args[n_components:-1])

            return {"type": "ineq", "fun": func}

        @staticmethod
        def printer(n_components: int, args):
            """Model printer for testing."""
            f = f""
            for i in range(n_components - 1):
                f += f"exp(-kron(b_values, abs({args[i]}))) * {args[n_components + i]} + "
            f += f"exp(-kron(b_values, abs({args[n_components - 1]}))) * (1 - (sum({args[n_components:-1]})))"
            return f"( " + f + f" ) * {args[-1]}"

    class IVIMConstraint(object):
        @staticmethod
<<<<<<< HEAD
        def fit(idx, ydata, x0, lb, ub, b_values, max_iter, n_components, TM, **kwargs):
            constraints = kwargs.get("constraints", dict())
            method = kwargs.get("method", "trust-constr")
            try:
                fit_results = minimize(
                    fun=Model.IVIM.wrapper(n_components=n_components, TM=TM),
                    x0=x0,
                    args=ydata,
                    method=method,
                    bounds=(lb, ub),
                    constraints=constraints
                )
            except (RuntimeError, ValueError):
                pass

    class IVIMConstraintSymFit(object):
        @staticmethod
=======
>>>>>>> aac5de4b
        def fit(
                idx: int,
                signal: np.ndarray,
                args: np.ndarray,
<<<<<<< HEAD

=======
>>>>>>> aac5de4b
                lb: np.ndarray,
                ub: np.ndarray,
                b_values: np.ndarray,
                n_components: int,
                max_iter: int,
                TM: int,
                timer: bool | None = False,
                **kwargs
        ):
            d1 = Parameter("d1", value=args[0], min=lb[0], max=ub[0])
            d2 = Parameter("d2", value=args[1], min=lb[1], max=ub[1])
            d3 = Parameter("d3", value=args[2], min=lb[2], max=ub[2])
            # d1, d2, d3 = parameters("d1, d2, d3")
            f1 = Parameter("f1", value=args[3], min=lb[3], max=ub[3])
            f2 = Parameter("f2", value=args[4], min=lb[4], max=ub[4])
            # f1, f2 = parameters("f1, f2")
            s0 = Parameter("s0", value=args[5], min=lb[5], max=ub[5])
            # s0 = parameters("s0")
            x, y = variables("x, y")
            model = {s0 * (f1 * exp(- x * d1) + f2 * exp(- x * d2) + (
                    1 - f1 - f2) * exp(- x * d3))}
            fit = Fit(model, b_values, signal, constraints=[Ge(1 - f1 - f2, 0)])
            fit_results = fit.execute()
            fit_results_list = [fit_results.value(d1), fit_results.value(d2), fit_results.value(d3),
                                fit_results.value(f1), fit_results.value(f2), fit_results.value(s0)]
            return idx, fit_results_list<|MERGE_RESOLUTION|>--- conflicted
+++ resolved
@@ -130,7 +130,6 @@
 
     class IVIMConstraint(object):
         @staticmethod
-<<<<<<< HEAD
         def fit(idx, ydata, x0, lb, ub, b_values, max_iter, n_components, TM, **kwargs):
             constraints = kwargs.get("constraints", dict())
             method = kwargs.get("method", "trust-constr")
@@ -148,16 +147,11 @@
 
     class IVIMConstraintSymFit(object):
         @staticmethod
-=======
->>>>>>> aac5de4b
         def fit(
                 idx: int,
                 signal: np.ndarray,
                 args: np.ndarray,
-<<<<<<< HEAD
-
-=======
->>>>>>> aac5de4b
+
                 lb: np.ndarray,
                 ub: np.ndarray,
                 b_values: np.ndarray,
@@ -183,4 +177,71 @@
             fit_results = fit.execute()
             fit_results_list = [fit_results.value(d1), fit_results.value(d2), fit_results.value(d3),
                                 fit_results.value(f1), fit_results.value(f2), fit_results.value(s0)]
-            return idx, fit_results_list+            return idx, fit_results_list
+
+    class IVIMConstraint(object):
+        @staticmethod
+        def fit(
+                idx: int,
+                signal: np.ndarray,
+                args: np.ndarray,
+                lb: np.ndarray,
+                ub: np.ndarray,
+                b_values: np.ndarray,
+                n_components: int,
+                max_iter: int,
+                TM: int,
+                timer: bool | None = False,
+                **kwargs
+        ):
+            d1 = Parameter("d1", value=args[0], min=lb[0], max=ub[0])
+            d2 = Parameter("d2", value=args[1], min=lb[1], max=ub[1])
+            d3 = Parameter("d3", value=args[2], min=lb[2], max=ub[2])
+            # d1, d2, d3 = parameters("d1, d2, d3")
+            f1 = Parameter("f1", value=args[3], min=lb[3], max=ub[3])
+            f2 = Parameter("f2", value=args[4], min=lb[4], max=ub[4])
+            # f1, f2 = parameters("f1, f2")
+            s0 = Parameter("s0", value=args[5], min=lb[5], max=ub[5])
+            # s0 = parameters("s0")
+            x, y = variables("x, y")
+            model = {s0 * (f1 * exp(- x * d1) + f2 * exp(- x * d2) + (
+                    1 - f1 - f2) * exp(- x * d3))}
+            fit = Fit(model, b_values, signal, constraints=[Ge(1 - f1 - f2, 0)])
+            fit_results = fit.execute()
+            fit_results_list = [fit_results.value(d1), fit_results.value(d2), fit_results.value(d3),
+                                fit_results.value(f1), fit_results.value(f2), fit_results.value(s0)]
+            return idx, fit_results_list
+
+
+"""
+    import numpy as np
+    from scipy.optimize import minimize
+
+    # define a superposition of exponential terms as a function of x and p
+    def f(x, *p):
+        a, b, c, d, e = p
+        return a * np.exp(-b * x) + c * np.exp(-d * x) + e
+
+    # generate some noisy data with known coefficients
+    p0 = [2, 0.5, 1, 0.2, 0.1]
+    x = np.linspace(0, 10, 100) 
+    y = f(x, *p0)
+    y_noise = y + np.random.randn(100) * 0.1
+
+    # define the mean squared error as a function of the parameters
+    err = lambda p: np.mean((f(x, *p) - y_noise) ** 2)
+
+    # minimize the error using scipy.minimize with some bounds on the parameters
+    p_init = [1, 1, 1, 1, 1]
+    p_opt = minimize(
+        err, # objective function to minimize
+        p_init, # initial guess for the parameters
+        bounds=[(0, None), (0, None), (0, None), (0, None), (None, None)], # lower and upper bounds for each parameter
+        method="L-BFGS-B" # this method supports bounds
+    ).x
+
+    # print the optimized parameters and the true parameters
+    print("Optimized parameters:", p_opt)
+    print("True parameters:", p0)
+
+"""