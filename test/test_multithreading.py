--- conflicted
+++ resolved
@@ -32,13 +32,8 @@
     freeze_support()
     img = Nii(Path(r"../data/test_img_176_176.nii"))
     seg = NiiSeg(Path(r"../data/test_mask.nii.gz"))
-<<<<<<< HEAD
     fit_data = fit.FitData("MonoExp", img, seg)
-    fit_data.fit_params = IVIMParams(n_components=1)
-=======
-    fit_data = fit.FitData("MonoExp", None, img, seg)
-    fit_data.fit_params = MultiExpParams()
->>>>>>> 30b9c305
+    fit_data.fit_params = IVIMParams()
     fit_data.fit_params.boundaries.x0 = np.array(
         [
             0.1,  # D_fast
