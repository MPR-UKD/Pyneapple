--- conflicted
+++ resolved
@@ -26,15 +26,11 @@
 def tri_exp():
     img = Nii(Path(r"../data/kid_img.nii"))
     seg = NiiSeg(Path(r"../data/kid_mask.nii"))
-<<<<<<< HEAD
-    fitData = fit.FitData("TriExp", img, seg)
-    fitData.fit_params = IVIMParams()
-=======
     fitData = fit.FitData(
         "TriExp", Path("resources/fitting/default_params_IVIM.json"), img, seg
     )
-    fitData.fit_params = MultiExpParams()
->>>>>>> 30b9c305
+    fitData.fit_params = IVIMParams()
+
     fitData.fit_params.boundaries.x0 = np.array(
         [
             0.1,  # D_fast
